/**
 * Copyright (c) 2012, OpenGeoSys Community (http://www.opengeosys.com)
 *            Distributed under a Modified BSD License.
 *              See accompanying file LICENSE.txt or
 *              http://www.opengeosys.com/LICENSE.txt
 *
 *
 * \file Tet.cpp
 *
 * Created on 2012-05-02 by Karsten Rink
 */

#include "Tet.h"
#include "Node.h"
#include "Tri.h"

#include "MathTools.h"

namespace MeshLib {


const unsigned Tet::_face_nodes[4][3] =
{
	{0, 2, 1}, // Face 0
	{0, 1, 3}, // Face 1
	{1, 2, 3}, // Face 2
	{2, 0, 3}  // Face 3
};

const unsigned Tet::_edge_nodes[6][2] =
{
	{0, 1}, // Edge 0
	{1, 2}, // Edge 1
	{0, 2}, // Edge 2
	{0, 3}, // Edge 3
	{1, 3}, // Edge 4
	{2, 3}  // Edge 5
};

Tet::Tet(Node* nodes[4], unsigned value)
	: Cell(value)
{
	_nodes = nodes;
	_neighbors = new Element*[4];
	for (unsigned i=0; i<4; i++)
		_neighbors[i] = NULL;
	this->_volume = this->computeVolume();
}

Tet::Tet(Node* n0, Node* n1, Node* n2, Node* n3, unsigned value)
	: Cell(value)
{
	_nodes = new Node*[4];
	_nodes[0] = n0;
	_nodes[1] = n1;
	_nodes[2] = n2;
	_nodes[3] = n3;
	_neighbors = new Element*[4];
	for (unsigned i=0; i<4; i++)
		_neighbors[i] = NULL;
	this->_volume = this->computeVolume();
}

Tet::Tet(unsigned value)
	: Cell(value)
{
	_neighbors = new Element*[4];
	for (unsigned i=0; i<4; i++)
		_neighbors[i] = NULL;
}

Tet::Tet(const Tet &tet)
	: Cell(tet.getValue())
{
	_nodes = new Node*[4];
	_neighbors = new Element*[4];
	for (unsigned i=0; i<4; i++)
	{
		_nodes[i] = tet._nodes[i];
		_neighbors[i] = tet._neighbors[i];
	}
	_volume = tet.getVolume();
}

Tet::~Tet()
{
}

double Tet::computeVolume()
{
	return MathLib::calcTetrahedronVolume(_nodes[0]->getCoords(), _nodes[1]->getCoords(), _nodes[2]->getCoords(), _nodes[3]->getCoords());
}

const Element* Tet::getFace(unsigned i) const
{
	if (i<this->getNFaces())
	{
		unsigned nFaceNodes (this->getNFaceNodes(i));
		Node** nodes = new Node*[nFaceNodes];
		for (unsigned j=0; j<nFaceNodes; j++)
			nodes[j] = _nodes[_face_nodes[i][j]];
		return new Tri(nodes);
	}
	std::cerr << "Error in MeshLib::Element::getFace() - Index does not exist." << std::endl;
	return NULL;
}

Element* Tet::clone() const
{
	return new Tet(*this);
}

<<<<<<< HEAD
Element* Tet::reviseElement() const
{
	if (_nodes[0] == _nodes[1] || _nodes[1] == _nodes[2]) {
		return new Tri(_nodes[0], _nodes[2], _nodes[3], _value);
	}

	if (_nodes[2] == _nodes[0]) {
		return new Tri(_nodes[0], _nodes[1], _nodes[3], _value);
	}
=======
unsigned Tet::identifyFace(Node* nodes[3]) const
{
	for (unsigned i=0; i<4; i++)
	{
		unsigned flag(0);
		for (unsigned j=0; j<3; j++)
			for (unsigned k=0; k<3; k++)
				if (_nodes[_face_nodes[i][j]] == nodes[k]) 
					flag++;
		if (flag==3)
			return i;
	}
	return std::numeric_limits<unsigned>::max();
}
>>>>>>> d24a813d

	if (_nodes[0] == _nodes[3] || _nodes[1] == _nodes[3] || _nodes[2] == _nodes[3]) {
		return new Tri(_nodes[0], _nodes[1], _nodes[2], _value);
	}

	// this should not happen
	return NULL;
}

} // end namespace MeshLib
<|MERGE_RESOLUTION|>--- conflicted
+++ resolved
@@ -110,17 +110,6 @@
 	return new Tet(*this);
 }
 
-<<<<<<< HEAD
-Element* Tet::reviseElement() const
-{
-	if (_nodes[0] == _nodes[1] || _nodes[1] == _nodes[2]) {
-		return new Tri(_nodes[0], _nodes[2], _nodes[3], _value);
-	}
-
-	if (_nodes[2] == _nodes[0]) {
-		return new Tri(_nodes[0], _nodes[1], _nodes[3], _value);
-	}
-=======
 unsigned Tet::identifyFace(Node* nodes[3]) const
 {
 	for (unsigned i=0; i<4; i++)
@@ -135,7 +124,15 @@
 	}
 	return std::numeric_limits<unsigned>::max();
 }
->>>>>>> d24a813d
+Element* Tet::reviseElement() const
+{
+	if (_nodes[0] == _nodes[1] || _nodes[1] == _nodes[2]) {
+		return new Tri(_nodes[0], _nodes[2], _nodes[3], _value);
+	}
+
+	if (_nodes[2] == _nodes[0]) {
+		return new Tri(_nodes[0], _nodes[1], _nodes[3], _value);
+	}
 
 	if (_nodes[0] == _nodes[3] || _nodes[1] == _nodes[3] || _nodes[2] == _nodes[3]) {
 		return new Tri(_nodes[0], _nodes[1], _nodes[2], _value);
