/**
 * Copyright (c) 2012, OpenGeoSys Community (http://www.opengeosys.com)
 *            Distributed under a Modified BSD License.
 *              See accompanying file LICENSE.txt or
 *              http://www.opengeosys.com/LICENSE.txt
 *
 *
 * \file Tri.cpp
 *
 * Created on 2012-05-02 by Karsten Rink
 */

#include "Tri.h"
#include "Edge.h"
#include "Node.h"

#include "MathTools.h"

namespace MeshLib {


const unsigned Tri::_edge_nodes[3][2] =
{
	{0, 1}, // Edge 0
	{1, 2}, // Edge 1
	{0, 2}  // Edge 2
};


Tri::Tri(Node* nodes[3], unsigned value)
	: Face(value)
{
	_nodes = nodes;
	_neighbors = new Element*[3];
	for (unsigned i=0; i<3; i++)
		_neighbors[i] = NULL;
	this->_area = this->computeVolume();
}

Tri::Tri(Node* n0, Node* n1, Node* n2, unsigned value)
	: Face(value)
{
	_nodes = new Node*[3];
	_nodes[0] = n0;
	_nodes[1] = n1;
	_nodes[2] = n2;
	_neighbors = new Element*[3];
	for (unsigned i=0; i<3; i++)
		_neighbors[i] = NULL;
	this->_area = this->computeVolume();
}

Tri::Tri(const Tri &tri)
	: Face(tri.getValue())
{
	_nodes = new Node*[3];
	_neighbors = new Element*[3];
	for (unsigned i=0; i<3; i++)
	{
		_nodes[i] = tri._nodes[i];
		_neighbors[i] = tri._neighbors[i];
	}
	_area = tri.getArea();
}

Tri::~Tri()
{
}

Element* Tri::clone() const
{
	return new Tri(*this);
}

double Tri::computeVolume()
{
	return MathLib::calcTriangleArea(_nodes[0]->getCoords(), _nodes[1]->getCoords(), _nodes[2]->getCoords());
}

<<<<<<< HEAD
Element* Tri::reviseElement() const
{
	// try to create an edge
	if (_nodes[0] == _nodes[1] || _nodes[1] == _nodes[2]) {
		return new Edge(_nodes[0], _nodes[2], _value);
	}

	if (_nodes[0] == _nodes[2]) {
		return new Edge(_nodes[0], _nodes[1], _value);
	}

	return NULL;
=======
unsigned Tri::identifyFace(Node* nodes[3]) const
{
	for (unsigned i=0; i<3; i++)
	{
		unsigned flag(0);
		for (unsigned j=0; j<2; j++)
			for (unsigned k=0; k<2; k++)
				if (_nodes[_edge_nodes[i][j]] == nodes[k]) 
					flag++;
		if (flag==2)
			return i;
	}
	return std::numeric_limits<unsigned>::max();
>>>>>>> d24a813d
}

}
<|MERGE_RESOLUTION|>--- conflicted
+++ resolved
@@ -77,20 +77,6 @@
 	return MathLib::calcTriangleArea(_nodes[0]->getCoords(), _nodes[1]->getCoords(), _nodes[2]->getCoords());
 }
 
-<<<<<<< HEAD
-Element* Tri::reviseElement() const
-{
-	// try to create an edge
-	if (_nodes[0] == _nodes[1] || _nodes[1] == _nodes[2]) {
-		return new Edge(_nodes[0], _nodes[2], _value);
-	}
-
-	if (_nodes[0] == _nodes[2]) {
-		return new Edge(_nodes[0], _nodes[1], _value);
-	}
-
-	return NULL;
-=======
 unsigned Tri::identifyFace(Node* nodes[3]) const
 {
 	for (unsigned i=0; i<3; i++)
@@ -104,7 +90,20 @@
 			return i;
 	}
 	return std::numeric_limits<unsigned>::max();
->>>>>>> d24a813d
+}
+
+Element* Tri::reviseElement() const
+{
+	// try to create an edge
+	if (_nodes[0] == _nodes[1] || _nodes[1] == _nodes[2]) {
+		return new Edge(_nodes[0], _nodes[2], _value);
+	}
+
+	if (_nodes[0] == _nodes[2]) {
+		return new Edge(_nodes[0], _nodes[1], _value);
+	}
+
+	return NULL;
 }
 
 }
