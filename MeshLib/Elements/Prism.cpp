/**
 * Copyright (c) 2012, OpenGeoSys Community (http://www.opengeosys.com)
 *            Distributed under a Modified BSD License.
 *              See accompanying file LICENSE.txt or
 *              http://www.opengeosys.com/LICENSE.txt
 *
 *
 * \file Prism.cpp
 *
 * Created on 2012-05-02 by Karsten Rink
 */

#include "Prism.h"
#include "Node.h"
#include "Tri.h"
#include "Pyramid.h"
#include "Quad.h"

#include "MathTools.h"

namespace MeshLib {

const unsigned Prism::_face_nodes[5][4] =
{
	{0, 2, 1, 99}, // Face 0
	{0, 1, 4,  3}, // Face 1
	{1, 2, 5,  4}, // Face 2
	{2, 0, 3,  5}, // Face 3
	{3, 4, 5, 99}  // Face 4
};

const unsigned Prism::_edge_nodes[9][2] =
{
	{0, 1}, // Edge 0
	{1, 2}, // Edge 1
	{0, 2}, // Edge 2
	{0, 3}, // Edge 3
	{1, 4}, // Edge 4
	{2, 5}, // Edge 5
	{3, 4}, // Edge 6
	{4, 5}, // Edge 7
	{3, 5}  // Edge 8
};

const unsigned Prism::_n_face_nodes[5] = { 3, 4, 4, 4, 3 };


Prism::Prism(Node* nodes[6], unsigned value)
	: Cell(value)
{
	_nodes = nodes;
	_neighbors = new Element*[5];
	for (unsigned i=0; i<5; i++)
		_neighbors[i] = NULL;
	this->_volume = this->computeVolume();
}

Prism::Prism(Node* n0, Node* n1, Node* n2, Node* n3, Node* n4, Node* n5, unsigned value)
	: Cell(value)
{
	_nodes = new Node*[6];
	_nodes[0] = n0;
	_nodes[1] = n1;
	_nodes[2] = n2;
	_nodes[3] = n3;
	_nodes[4] = n4;
	_nodes[5] = n5;
	_neighbors = new Element*[5];
	for (unsigned i=0; i<5; i++)
		_neighbors[i] = NULL;
	this->_volume = this->computeVolume();
}

Prism::Prism(const Prism &prism)
	: Cell(prism.getValue())
{
	_nodes = new Node*[6];
	for (unsigned i=0; i<6; i++)
		_nodes[i] = prism._nodes[i];
	_neighbors = new Element*[5];
	for (unsigned i=0; i<5; i++)
		_neighbors[i] = prism._neighbors[i];
	_volume = prism.getVolume();
}

Prism::~Prism()
{
}

double Prism::computeVolume()
{
	return MathLib::calcTetrahedronVolume(_nodes[0]->getCoords(), _nodes[1]->getCoords(), _nodes[2]->getCoords(), _nodes[3]->getCoords())
		 + MathLib::calcTetrahedronVolume(_nodes[1]->getCoords(), _nodes[4]->getCoords(), _nodes[2]->getCoords(), _nodes[3]->getCoords())
		 + MathLib::calcTetrahedronVolume(_nodes[2]->getCoords(), _nodes[4]->getCoords(), _nodes[5]->getCoords(), _nodes[3]->getCoords());
}

const Element* Prism::getFace(unsigned i) const
{
	if (i<this->getNFaces())
	{
		unsigned nFaceNodes (this->getNFaceNodes(i));
		Node** nodes = new Node*[nFaceNodes];
		for (unsigned j=0; j<nFaceNodes; j++)
			nodes[j] = _nodes[_face_nodes[i][j]];

		if (i==0 || i==4)
			return new Tri(nodes);
		else
			return new Quad(nodes);
	}
	std::cerr << "Error in MeshLib::Element::getFace() - Index does not exist." << std::endl;
	return NULL;
}

unsigned Prism::getNFaceNodes(unsigned i) const
{
	if (i<5)
		return _n_face_nodes[i];
	std::cerr << "Error in MeshLib::Element::getNFaceNodes() - Index does not exist." << std::endl;
	return 0;
}

Element* Prism::clone() const
{
	return new Prism(*this);
}

<<<<<<< HEAD
Element* Prism::reviseElement() const
{
	// try to create Pyramid
	if (_nodes[_edge_nodes[3][0]] == _nodes[_edge_nodes[3][1]]) {
		return new Pyramid(_nodes[1], _nodes[4], _nodes[5], _nodes[2], _nodes[0], _value);
	}

	if (_nodes[_edge_nodes[4][0]] == _nodes[_edge_nodes[4][1]]) {
		return new Pyramid(_nodes[0], _nodes[2], _nodes[5], _nodes[3], _nodes[1], _value);
	}

	if (_nodes[_edge_nodes[5][0]] == _nodes[_edge_nodes[5][1]]) {
		return new Pyramid(_nodes[0], _nodes[1], _nodes[4], _nodes[3], _nodes[2], _value);
	}

	return NULL;
=======
unsigned Prism::identifyFace(Node* nodes[3]) const
{
	for (unsigned i=0; i<5; i++)
	{
		unsigned flag(0);
		for (unsigned j=0; j<4; j++)
			for (unsigned k=0; k<3; k++)
				if (_face_nodes[i][j] != 99 && _nodes[_face_nodes[i][j]] == nodes[k]) 
					flag++;
		if (flag==3)
			return i;
	}
	return std::numeric_limits<unsigned>::max();
>>>>>>> d24a813d
}

} // end namespace MeshLib
<|MERGE_RESOLUTION|>--- conflicted
+++ resolved
@@ -125,7 +125,21 @@
 	return new Prism(*this);
 }
 
-<<<<<<< HEAD
+unsigned Prism::identifyFace(Node* nodes[3]) const
+{
+	for (unsigned i=0; i<5; i++)
+	{
+		unsigned flag(0);
+		for (unsigned j=0; j<4; j++)
+			for (unsigned k=0; k<3; k++)
+				if (_face_nodes[i][j] != 99 && _nodes[_face_nodes[i][j]] == nodes[k]) 
+					flag++;
+		if (flag==3)
+			return i;
+	}
+	return std::numeric_limits<unsigned>::max();
+}
+
 Element* Prism::reviseElement() const
 {
 	// try to create Pyramid
@@ -142,21 +156,6 @@
 	}
 
 	return NULL;
-=======
-unsigned Prism::identifyFace(Node* nodes[3]) const
-{
-	for (unsigned i=0; i<5; i++)
-	{
-		unsigned flag(0);
-		for (unsigned j=0; j<4; j++)
-			for (unsigned k=0; k<3; k++)
-				if (_face_nodes[i][j] != 99 && _nodes[_face_nodes[i][j]] == nodes[k]) 
-					flag++;
-		if (flag==3)
-			return i;
-	}
-	return std::numeric_limits<unsigned>::max();
->>>>>>> d24a813d
 }
 
 } // end namespace MeshLib
