--- conflicted
+++ resolved
@@ -57,14 +57,8 @@
 #include "GMSHInterface.h"
 #include "GMSInterface.h"
 #include "NetCDFInterface.h"    //YW  07.2010
-<<<<<<< HEAD
 #include "GeoIO/Gmsh2GeoIO.h"
-=======
 #include "FEFLOWInterface.h"
-
-//test
-#include "MathIO/CRSIO.h"
->>>>>>> b7d95d9c
 
 #include "StringTools.h"
 
@@ -874,7 +868,7 @@
     "FEFLOW files (*.fem);;");
   if (!fileName.isEmpty()) {
     FEFLOWInterface feflowIO(_geoModels);
-    Mesh_Group::CFEMesh *msh = feflowIO.readFEFLOWModelFile(fileName.toStdString());
+    MeshLib::CFEMesh *msh = feflowIO.readFEFLOWModelFile(fileName.toStdString());
     if (msh) {
       string str = fileName.toStdString();
       _meshModels->addMesh(msh, str);
